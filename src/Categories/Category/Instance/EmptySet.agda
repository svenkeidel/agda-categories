{-# OPTIONS --without-K --safe #-}

open import Level

-- This is really a degenerate version of Categories.Category.Instance.Zero
-- Here EmptySet is not given an explicit name, it is an alias for Lift o ⊥
module Categories.Category.Instance.EmptySet where

open import Data.Unit
open import Data.Empty using (⊥; ⊥-elim)
open import Function.Equality using (Π)
open Π using (_⟨$⟩_)

open import Relation.Binary using (Setoid)
open import Relation.Binary.PropositionalEquality using (refl)

open import Categories.Category.Instance.Sets
open import Categories.Category.Instance.Setoids
import Categories.Object.Initial as Init

module _ {o : Level} where
  open Init (Sets o)

  EmptySet-⊥ : Initial
<<<<<<< HEAD
  EmptySet-⊥ = record { ⊥ = Lift o ⊥ ; ⊥-is-initial = record { ! = λ { {A} (lift x) → ⊥-elim x } ; !-unique = λ { f {()} } } }
=======
  EmptySet-⊥ = record { ⊥ = Lift o ⊥ ; ! = λ { {A} (lift x) → ⊥-elim x } ; !-unique = λ { f {()} } }

module _ {c ℓ : Level} where
  open Init (Setoids c ℓ)

  EmptySetoid : Setoid c ℓ
  EmptySetoid = record
    { Carrier = Lift c ⊥
    ; _≈_     = λ _ _ → Lift ℓ ⊤
    }

  EmptySetoid-⊥ : Initial
  EmptySetoid-⊥ = record
    { ⊥        = EmptySetoid
    ; !        = record
      { _⟨$⟩_ = λ { () }
      ; cong  = λ { {()} }
      }
    ; !-unique = λ { _ {()} }
    }
>>>>>>> 64ab2be8
<|MERGE_RESOLUTION|>--- conflicted
+++ resolved
@@ -22,10 +22,7 @@
   open Init (Sets o)
 
   EmptySet-⊥ : Initial
-<<<<<<< HEAD
   EmptySet-⊥ = record { ⊥ = Lift o ⊥ ; ⊥-is-initial = record { ! = λ { {A} (lift x) → ⊥-elim x } ; !-unique = λ { f {()} } } }
-=======
-  EmptySet-⊥ = record { ⊥ = Lift o ⊥ ; ! = λ { {A} (lift x) → ⊥-elim x } ; !-unique = λ { f {()} } }
 
 module _ {c ℓ : Level} where
   open Init (Setoids c ℓ)
@@ -38,11 +35,12 @@
 
   EmptySetoid-⊥ : Initial
   EmptySetoid-⊥ = record
-    { ⊥        = EmptySetoid
-    ; !        = record
-      { _⟨$⟩_ = λ { () }
-      ; cong  = λ { {()} }
+    { ⊥            = EmptySetoid
+    ; ⊥-is-initial = record
+      { !        = record
+        { _⟨$⟩_ = λ { () }
+        ; cong  = λ { {()} }
+        }
+      ; !-unique = λ { _ {()} }
       }
-    ; !-unique = λ { _ {()} }
-    }
->>>>>>> 64ab2be8
+    }