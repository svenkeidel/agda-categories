--- conflicted
+++ resolved
@@ -10,147 +10,6 @@
   using (Setoids-Cocomplete)
   public
 
-<<<<<<< HEAD
-import Categories.Category.Construction.Cocones as Coc
-import Categories.Category.Construction.Cones as Co
-import Relation.Binary.Reasoning.Setoid as RS
-
-
-open Π using (_⟨$⟩_)
-
-module _ {o ℓ e} c ℓ′ {J : Category o ℓ e} (F : Functor J (Setoids (o ⊔ c) (o ⊔ ℓ ⊔ c ⊔ ℓ′))) where
-  private
-    module J    = Category J
-    open Functor F
-    module F₀ j = Setoid (F₀ j)
-    open F₀ using () renaming (_≈_ to _[_≈_])
-
-  vertex-carrier : Set (o ⊔ c)
-  vertex-carrier = Σ J.Obj F₀.Carrier
-
-  coc : Rel vertex-carrier (o ⊔ ℓ ⊔ c ⊔ ℓ′)
-  coc (X , x) (Y , y) = Σ[ f ∈ J [ X , Y ] ] Y [ (F₁ f ⟨$⟩ x) ≈ y ]
-    
-  coc-preorder : Preorder (o ⊔ c) (o ⊔ c) (o ⊔ ℓ ⊔ c ⊔ ℓ′)
-  coc-preorder = record
-    { Carrier    = vertex-carrier
-    ; _≈_        = _≡_
-    ; _∼_        = coc
-    ; isPreorder = record
-      { isEquivalence = ≡.isEquivalence
-      ; reflexive     = λ { {j , _} ≡.refl → J.id , (identity (F₀.refl j)) }
-      ; trans         = λ { {a , Sa} {b , Sb} {c , Sc} (f , eq₁) (g , eq₂) →
-        let open RS (F₀ c)
-        in g J.∘ f , (begin
-        F₁ (g J.∘ f) ⟨$⟩ Sa    ≈⟨ homomorphism (F₀.refl a) ⟩
-        F₁ g ⟨$⟩ (F₁ f ⟨$⟩ Sa) ≈⟨ Π.cong (F₁ g) eq₁ ⟩
-        F₁ g ⟨$⟩ Sb            ≈⟨ eq₂ ⟩
-        Sc                     ∎) }
-      }
-    }
-
-Setoids-Cocomplete : (o ℓ e c ℓ′ : Level) → Cocomplete o ℓ e (Setoids (o ⊔ c) (o ⊔ ℓ ⊔ c ⊔ ℓ′))
-Setoids-Cocomplete o ℓ e c ℓ′ {J} F = record
-  { initial =
-    record
-    { ⊥        = record
-      { N      = ⇛-Setoid
-      ; coapex = record
-        { ψ       = λ j → record
-          { _⟨$⟩_ = j ,_
-          ; cong  = λ i≈k → forth (-, identity i≈k)
-          }
-        ; commute = λ {X} X⇒Y x≈y → back (-, Π.cong (F₁ X⇒Y) (F₀.sym X x≈y))
-        }
-      }
-    ; ⊥-is-initial = record
-      { !        = λ {K} →
-        let module K = Cocone K
-        in record
-        { arr     = record
-          { _⟨$⟩_ = to-coapex K
-          ; cong  = minimal (coc c ℓ′ F) K.N (to-coapex K) (coapex-cong K)
-          }
-        ; commute = λ {X} x≈y → Π.cong (Coapex.ψ (Cocone.coapex K) X) x≈y
-        }
-      ; !-unique = λ { {K} f {a , Sa} {b , Sb} eq →
-        let module K = Cocone K
-            module f = Cocone⇒ f
-            open RS K.N
-        in begin
-          K.ψ a ⟨$⟩ Sa       ≈˘⟨ f.commute (F₀.refl a) ⟩
-          f.arr ⟨$⟩ (a , Sa) ≈⟨ Π.cong f.arr eq ⟩
-          f.arr ⟨$⟩ (b , Sb) ∎ }
-      }
-    }
-  }
-  where open Functor F
-        open Coc F
-        module J    = Category J
-        module F₀ j = Setoid (F₀ j)
-        open F₀ using () renaming (_≈_ to _[_≈_])
-
-        -- this is essentially a symmetric transitive closure of coc
-        ⇛-Setoid : Setoid (o ⊔ c) (o ⊔ ℓ ⊔ c ⊔ ℓ′)
-        ⇛-Setoid = ST.setoid (coc c ℓ′ F) (Preorder.refl (coc-preorder c ℓ′ F))
-        
-        to-coapex : ∀ K → vertex-carrier c ℓ′ F → Setoid.Carrier (Cocone.N K)
-        to-coapex K (j , Sj) = K.ψ j ⟨$⟩ Sj
-          where module K = Cocone K
-        coapex-cong : ∀ K → coc c ℓ′ F =[ to-coapex K ]⇒ (Setoid._≈_ (Cocone.N K))
-        coapex-cong K {X , x} {Y , y} (f , fx≈y) = begin
-          K.ψ X ⟨$⟩ x            ≈˘⟨ K.commute f (F₀.refl X) ⟩
-          K.ψ Y ⟨$⟩ (F₁ f ⟨$⟩ x) ≈⟨ Π.cong (K.ψ Y) fx≈y ⟩
-          K.ψ Y ⟨$⟩ y            ∎
-          where module K = Cocone K
-                open RS K.N
-
-Setoids-Complete : (o ℓ e c ℓ′ : Level) → Complete o ℓ e (Setoids (c ⊔ ℓ ⊔ o ⊔ ℓ′) (o ⊔ ℓ′))
-Setoids-Complete o ℓ e c ℓ′ {J} F =
-  record
-  { terminal = record
-    { ⊤        = record
-      { N     = record
-        { Carrier       = Σ (∀ j → F₀.Carrier j)
-                            (λ S → ∀ {X Y} (f : J [ X , Y ]) → [ F₀ Y ] F₁ f ⟨$⟩ S X ≈ S Y)
-        ; _≈_           = λ { (S₁ , _) (S₂ , _) → ∀ j → [ F₀ j ] S₁ j ≈ S₂ j }
-        ; isEquivalence = record
-          { refl  = λ j → F₀.refl j
-          ; sym   = λ a≈b j → F₀.sym j (a≈b j)
-          ; trans = λ a≈b b≈c j → F₀.trans j (a≈b j) (b≈c j)
-          }
-        }
-      ;  apex = record
-        { ψ = λ j → record
-          { _⟨$⟩_ = λ { (S , _) → S j }
-          ; cong  = λ eq → eq j
-          }
-        ; commute = λ { {X} {Y} X⇒Y {_ , eq} {y} f≈g → F₀.trans Y (eq X⇒Y) (f≈g Y) }
-        }
-      }
-    ; ⊤-is-terminal = record
-      { !        = λ {K} →
-        let module K = Cone K
-        in record
-        { arr     = record
-          { _⟨$⟩_ = λ x → (λ j → K.ψ j ⟨$⟩ x) , λ f → K.commute f (Setoid.refl K.N)
-          ; cong  = λ a≈b j → Π.cong (K.ψ j) a≈b
-          }
-        ; commute = λ x≈y → Π.cong (K.ψ _) x≈y
-        }
-      ; !-unique = λ {K} f x≈y j →
-        let module K = Cone K
-        in F₀.sym j (Cone⇒.commute f (Setoid.sym K.N x≈y))
-      }
-    }
-  }
-  where open Functor F
-        open Co F
-        module J    = Category J
-        module F₀ j = Setoid (F₀ j)
-        [_]_≈_ = Setoid._≈_
-=======
 open import Categories.Category.Instance.Properties.Setoids.LCCC
   using (Setoids-LCCC)
-  public
->>>>>>> 64ab2be8
+  public