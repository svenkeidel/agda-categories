{-# OPTIONS --without-K --safe #-}

module Categories.2-Category where

open import Level

open import Categories.Category.Monoidal.Instance.StrictCats using (module Product)
<<<<<<< HEAD
open import Categories.Enriched.Category renaming (Category to Enriched)

2-Category : (o ℓ e t : Level) → Set (suc (o ⊔ ℓ ⊔ e ⊔ t))
2-Category o ℓ e t = Enriched (Product.Cats-Monoidal {o} {ℓ} {e}) t
=======
open import Categories.Enriched.Category using (Category)

2-Category : (o ℓ e t : Level) → Set (suc (o ⊔ ℓ ⊔ e ⊔ t))
2-Category o ℓ e t = Category (Product.Cats-Monoidal {o} {ℓ} {e}) t
>>>>>>> c1869af2
<|MERGE_RESOLUTION|>--- conflicted
+++ resolved
@@ -5,14 +5,7 @@
 open import Level
 
 open import Categories.Category.Monoidal.Instance.StrictCats using (module Product)
-<<<<<<< HEAD
-open import Categories.Enriched.Category renaming (Category to Enriched)
-
-2-Category : (o ℓ e t : Level) → Set (suc (o ⊔ ℓ ⊔ e ⊔ t))
-2-Category o ℓ e t = Enriched (Product.Cats-Monoidal {o} {ℓ} {e}) t
-=======
 open import Categories.Enriched.Category using (Category)
 
 2-Category : (o ℓ e t : Level) → Set (suc (o ⊔ ℓ ⊔ e ⊔ t))
-2-Category o ℓ e t = Category (Product.Cats-Monoidal {o} {ℓ} {e}) t
->>>>>>> c1869af2
+2-Category o ℓ e t = Category (Product.Cats-Monoidal {o} {ℓ} {e}) t